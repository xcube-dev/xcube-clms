--- conflicted
+++ resolved
@@ -27,16 +27,7 @@
 class CacheManager:
     """Manage the cache map for preloaded data."""
 
-<<<<<<< HEAD
     def __init__(self, path, data_store: str = "file", **data_store_params) -> None:
-        """Initializes the CacheManager with the specified path.
-
-        Args:
-            path: The local path where the cache and file store are managed.
-        """
-=======
-    def __init__(self, path) -> None:
->>>>>>> eba64391
         self._cache = None
         self.path = path
         self.fs = fsspec.filesystem("file")
