--- conflicted
+++ resolved
@@ -75,7 +75,6 @@
 class DownloadTaskManager:
     """Manages tasks for downloading datasets from the CLMS API."""
 
-<<<<<<< HEAD
     def __init__(
         self,
         token_handler: ClmsApiTokenHandler,
@@ -83,16 +82,6 @@
         path: str,
         disable_tqdm_progress: bool | None = None,
     ) -> None:
-        """Initializes the DownloadTaskManager
-
-        Args:
-            token_handler: TokenHandler instance for API authentication.
-            url: Base URL for the API.
-            path: Path where downloaded data will be stored.
-        """
-=======
-    def __init__(self, token_handler: ClmsApiTokenHandler, url: str, path: str) -> None:
->>>>>>> eba64391
         self._token_handler = token_handler
         self._api_token = self._token_handler.api_token
         self._url = url
