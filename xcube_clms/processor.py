# The MIT License (MIT)
# Copyright (c) 2024 by the xcube development team and contributors
#
# Permission is hereby granted, free of charge, to any person obtaining a
# copy of this software and associated documentation files (the "Software"),
# to deal in the Software without restriction, including without limitation
# the rights to use, copy, modify, merge, publish, distribute, sublicense,
# and/or sell copies of the Software, and to permit persons to whom the
# Software is furnished to do so, subject to the following conditions:
#
# The above copyright notice and this permission notice shall be included in all
# copies or substantial portions of the Software.
#
# THE SOFTWARE IS PROVIDED "AS IS", WITHOUT WARRANTY OF ANY KIND, EXPRESS OR
# IMPLIED, INCLUDING BUT NOT LIMITED TO THE WARRANTIES OF MERCHANTABILITY,
# FITNESS FOR A PARTICULAR PURPOSE AND NON INFRINGEMENT. IN NO EVENT SHALL THE
# AUTHORS OR COPYRIGHT HOLDERS BE LIABLE FOR ANY CLAIM, DAMAGES OR OTHER
# LIABILITY, WHETHER IN AN ACTION OF CONTRACT, TORT OR OTHERWISE, ARISING FROM,
# OUT OF OR IN CONNECTION WITH THE SOFTWARE OR THE USE OR OTHER DEALINGS IN THE
# SOFTWARE.

import re
from collections import defaultdict
from pathlib import Path
from typing import Optional

import fsspec
import rioxarray
import xarray as xr
from tqdm.notebook import tqdm

from xcube_clms.constants import LOG, DATA_ID_SEPARATOR

_ZARR_FORMAT = ".zarr"


class FileProcessor:
    """Handles file processing after download completes."""

<<<<<<< HEAD
    def __init__(
        self,
        path: str,
        file_store,
        cleanup: bool = True,
        disable_tqdm_progress: bool = False,
    ) -> None:
        """Initializes the FileProcessor.

        Args:
            path: The directory path where files are processed.
            file_store: The file store object used for saving processed files.
            cleanup: Whether to clean up the directory after processing.
        """
=======
    def __init__(self, path: str, file_store, cleanup: bool = True) -> None:
>>>>>>> eba64391
        self.path = path
        self.file_store = file_store
        self.fs = fsspec.filesystem("file")
        self.cleanup = cleanup
        self.disable_tqdm_progress = disable_tqdm_progress

    def postprocess(self, data_id: str) -> None:
        """Performs postprocessing on the files for a given data ID.

        This includes preparing files for merging, merging them based on their
        Easting and Northing coordinates computed from their file names,
        saving the merged file as a `.zarr` file, and optionally cleaning up
        the directory.

        We currently assume that all the datasets that are downloaded which
        contain multiple files will have this information in their
        file_names. This can be further improved once we find cases otherwise.

        Args:
            data_id: The identifier for the dataset being post-processed.
        """
        target_folder = f"{self.path}/{data_id}"
        files = [entry.split("/")[-1] for entry in self.fs.ls(target_folder)]
        print(files, target_folder, self.fs.ls(target_folder))
        # files = self.fs.listdir(target_folder)
        if len(files) == 1:
            LOG.debug("No postprocessing required.")
        elif len(files) == 0:
            LOG.warn("No files to postprocess!")
        else:
            en_map = self._prepare_merge(files, data_id)
            if not en_map:
                LOG.error(
                    "This naming format is not supported. Currently "
                    "only filenames with Eastings and Northings are "
                    "supported."
                )
                return
            self._merge_and_save(en_map, data_id)
            if self.cleanup:
                cleanup_dir(
                    folder_path=target_folder,
                    keep_extension=".zarr",
                    disable_progress=self.disable_tqdm_progress,
                )

    def _prepare_merge(
        self, files: list[str], data_id: str
    ) -> defaultdict[str, list[str]]:
        """Prepares files for merging by grouping them based on their Easting
        and Northing coordinates.

        Args:
            files: The list of files to be processed.
            data_id: The identifier for the dataset being processed.

        Returns:
            A dictionary mapping coordinates to lists of file paths.
        """
        en_map = defaultdict(list)
        data_id_folder = f"{self.path}/{data_id}"
        for file in files:
            en = find_easting_northing(file)
            if en:
                en_map[en].append(f"{data_id_folder}/{file}")
        return en_map

    def _merge_and_save(
        self, en_map: defaultdict[str, list[str]], data_id: str
    ) -> None:
        """Merges files along Easting and Northing axes and saves the final
        dataset using the data store.

        Args:
            en_map: A dictionary mapping coordinates to file lists.
            data_id: The identifier for the dataset being processed.
        """
        # Step 1: Group by Easting
        east_groups = defaultdict(list)
        for coord, file_list in en_map.items():
            easting = coord[:3]
            east_groups[easting].extend(file_list)

        # Step 2: Sort the Eastings and Northings. Reverse is true for the
        # values in the list because it is northings and they should be in
        # the descending order for the concat to happen correctly.
        sorted_east_groups = {
            key: sorted(value, reverse=True)
            for key, value in sorted(east_groups.items())
        }

        # Step 3: Merge files along the Y-axis (Northings) for each Easting
        # group. xarray takes care of the missing tiles and fills it with NaN
        # values
        chunk_size = {"x": 10000, "y": 10000}
        merged_eastings = {}
        for easting, file_list in tqdm(
            sorted_east_groups.items(),
            desc=f"Concatenating along the Y-axis (Northings)",
            disable=self.disable_tqdm_progress,
        ):
            datasets = []
            for file in file_list:
                da = rioxarray.open_rasterio(file, masked=True, chunks=chunk_size)
                datasets.append(da)
            merged_eastings[easting] = xr.concat(datasets, dim="y")

        final_datasets = list(merged_eastings.values())
        if not final_datasets:
            LOG.error("No files to merge!")
            return
        concat_cube = xr.concat(final_datasets, dim="x")

        final_cube = concat_cube.to_dataset(
            name=f"{data_id.split(DATA_ID_SEPARATOR)[-1]}"
        )
        new_filename = (
            f"{data_id}/{data_id.split(DATA_ID_SEPARATOR)[-1]}/{_ZARR_FORMAT}"
        )

        self.file_store.write_data(final_cube, new_filename)


def find_easting_northing(name: str) -> Optional[str]:
    """Finds the easting/northing coordinate pattern in the provided filename.

    This function searches for a specific pattern, "E##N##", in a string
    and returns the first match if found.

    Args:
        name: The string to search for the easting/northing pattern.

    Returns:
        The matched coordinate string if found, otherwise None.
    """
    match = re.search(r"[E]\d{2}[N]\d{2}", name)
    if match:
        return match.group(0)
    return None


def cleanup_dir(
    folder_path: Path | str, fs=None, keep_extension=None, disable_progress=False
):
    """Removes all files from a directory, retaining only those with the
    specified extension in the root directory.

    Args:
        folder_path: The path to the directory to clean up.
        fs: A fsspec filesystem object. If None, the local filesystem is used.
            Optional.
        keep_extension: The file extension to retain. Optional
        disable_progress: Option to either show or hide the tqdm progress bar
    """
    folder_path = str(folder_path)
    fs = fs or fsspec.filesystem("file")

    if not fs.isdir(folder_path):
        raise ValueError(f"The specified path {folder_path} is not a directory.")

    for item in tqdm(
        fs.listdir(folder_path),
        desc=f"Cleaning up directory {folder_path}",
        disable=disable_progress,
    ):
        item_path = item["name"]
        try:
            # Adding the not item_path.endswith(keep_extension) condition
            # here as `.zarr` files are recognized as folders
            if fs.isdir(item_path) and (
                keep_extension is None
                or (keep_extension and not item_path.endswith(keep_extension))
            ):
                fs.rm(item_path, recursive=True)
                LOG.debug(f"Deleted directory: {item_path}")
            else:
                if keep_extension and item_path.endswith(keep_extension):
                    LOG.debug(f"Kept file: {item_path}")
                else:
                    fs.rm(item_path)
                    LOG.debug(f"Deleted file: {item_path}")
        except Exception as e:
            LOG.error(f"Failed to delete {item_path}: {e}")
    LOG.debug(f"Cleaning up finished")<|MERGE_RESOLUTION|>--- conflicted
+++ resolved
@@ -37,7 +37,6 @@
 class FileProcessor:
     """Handles file processing after download completes."""
 
-<<<<<<< HEAD
     def __init__(
         self,
         path: str,
@@ -45,16 +44,6 @@
         cleanup: bool = True,
         disable_tqdm_progress: bool = False,
     ) -> None:
-        """Initializes the FileProcessor.
-
-        Args:
-            path: The directory path where files are processed.
-            file_store: The file store object used for saving processed files.
-            cleanup: Whether to clean up the directory after processing.
-        """
-=======
-    def __init__(self, path: str, file_store, cleanup: bool = True) -> None:
->>>>>>> eba64391
         self.path = path
         self.file_store = file_store
         self.fs = fsspec.filesystem("file")
@@ -222,7 +211,7 @@
     ):
         item_path = item["name"]
         try:
-            # Adding the not item_path.endswith(keep_extension) condition
+            # Adding the `not item_path.endswith(keep_extension)` condition
             # here as `.zarr` files are recognized as folders
             if fs.isdir(item_path) and (
                 keep_extension is None
